// seehuhn.de/go/pdf - a library for reading and writing PDF files
// Copyright (C) 2024  Jochen Voss <voss@seehuhn.de>
//
// This program is free software: you can redistribute it and/or modify
// it under the terms of the GNU General Public License as published by
// the Free Software Foundation, either version 3 of the License, or
// (at your option) any later version.
//
// This program is distributed in the hope that it will be useful,
// but WITHOUT ANY WARRANTY; without even the implied warranty of
// MERCHANTABILITY or FITNESS FOR A PARTICULAR PURPOSE.  See the
// GNU General Public License for more details.
//
// You should have received a copy of the GNU General Public License
// along with this program.  If not, see <https://www.gnu.org/licenses/>.

package pattern

import (
	"seehuhn.de/go/pdf"
	"seehuhn.de/go/pdf/graphics"
	"seehuhn.de/go/pdf/graphics/matrix"
)

// Type2 represents the pattern dictionary for a shading pattern
// (pattern type 2).
//
// See section 8.7.4 (Type2 patterns) of ISO 32000-2:2020.
type Type2 struct {
	Shading   graphics.Shading
	Matrix    matrix.Matrix
	ExtGState *graphics.ExtGState

	SingleUse bool
}

// IsColored returns true.
<<<<<<< HEAD
// This implements the [seehuhn.de/go/pdf/graphics/color.Pattern] interface.
=======
// This implements the [graphics.Pattern] interface.
>>>>>>> 27cb6720
func (p *Type2) IsColored() bool {
	return true
}

// Embed returns the pattern dictionary for the shading pattern.
<<<<<<< HEAD
// This implements the [seehuhn.de/go/pdf/graphics/color.Pattern] interface.
=======
// This implements the [graphics.Pattern] interface.
>>>>>>> 27cb6720
func (p *Type2) Embed(rm *pdf.ResourceManager) (pdf.Res, error) {
	var zero pdf.Res

	sh, err := pdf.ResourceManagerEmbed(rm, p.Shading)
	if err != nil {
		return zero, err
	}

	dict := pdf.Dict{
		// "Type":        pdf.Name("Pattern"),
		"PatternType": pdf.Integer(2),
		"Shading":     sh.PDFObject(),
	}
	if p.Matrix != matrix.Identity && p.Matrix != matrix.Zero {
		dict["Matrix"] = toPDF(p.Matrix[:])
	}
	if p.ExtGState != nil {
		gs, err := pdf.ResourceManagerEmbed(rm, p.ExtGState)
		if err != nil {
			return zero, err
		}
		dict["ExtGState"] = gs.PDFObject()
	}

	var data pdf.Object = dict
	if p.SingleUse {
		ref := rm.Out.Alloc()
		err := rm.Out.Put(ref, dict)
		if err != nil {
			return zero, err
		}
		data = ref
	}

	return pdf.Res{
		Data: data,
	}, nil
}<|MERGE_RESOLUTION|>--- conflicted
+++ resolved
@@ -35,21 +35,13 @@
 }
 
 // IsColored returns true.
-<<<<<<< HEAD
-// This implements the [seehuhn.de/go/pdf/graphics/color.Pattern] interface.
-=======
 // This implements the [graphics.Pattern] interface.
->>>>>>> 27cb6720
 func (p *Type2) IsColored() bool {
 	return true
 }
 
 // Embed returns the pattern dictionary for the shading pattern.
-<<<<<<< HEAD
 // This implements the [seehuhn.de/go/pdf/graphics/color.Pattern] interface.
-=======
-// This implements the [graphics.Pattern] interface.
->>>>>>> 27cb6720
 func (p *Type2) Embed(rm *pdf.ResourceManager) (pdf.Res, error) {
 	var zero pdf.Res
 
