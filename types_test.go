--- conflicted
+++ resolved
@@ -18,10 +18,6 @@
 
 import (
 	"bytes"
-<<<<<<< HEAD
-	"fmt"
-=======
->>>>>>> b1367ed0
 	"os"
 	"path/filepath"
 	"regexp"
@@ -219,62 +215,7 @@
 		t.Fatalf("wrong stream length: %d != %d", n, len(testData))
 	}
 }
-func TestFormatStreamEncrypted(t *testing.T) {
-	testData := "cleartext data"
-
-<<<<<<< HEAD
-	stream := &Stream{
-		Dict: map[Name]Object{
-			"Length": Integer(len(testData)),
-		},
-		R: strings.NewReader(testData),
-	}
-
-	d := t.TempDir()
-	testFileName := filepath.Join(d, "test.pdf")
-	opt := &WriterOptions{
-		UserPassword:  "secret",
-		OwnerPassword: "super secret",
-	}
-	w, err := Create(testFileName, V2_0, opt)
-	if err != nil {
-		t.Fatal(err)
-	}
-	err = w.Put(NewReference(1, 0), stream)
-	if err != nil {
-		t.Fatal(err)
-	}
-	err = w.Close()
-	if err != nil {
-		t.Fatal(err)
-	}
-
-	body, err := os.ReadFile(testFileName)
-	if err != nil {
-		t.Fatal(err)
-	}
-	pat := regexp.MustCompile(`1 0 obj
-<<\s*/Length\s*(.*)\s*>>\s*stream
-((?s).*?)
-endstream
-endobj
-`)
-	m := pat.FindSubmatch(body)
-	if len(m) != 3 {
-		t.Fatalf("stream not found in file")
-	}
-
-	n, err := strconv.Atoi(string(m[1]))
-	if err != nil {
-		t.Fatal(err)
-	}
-	if n != len(testData) {
-		t.Fatalf("wrong stream length: %d != %d", n, len(testData))
-	}
-}
-
-=======
->>>>>>> b1367ed0
+
 func TestStreamRead(t *testing.T) {
 	dataIn := "\nbinary stream data\000123\n   "
 	rIn := strings.NewReader(dataIn)
